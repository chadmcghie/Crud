--- conflicted
+++ resolved
@@ -73,19 +73,11 @@
             });
         }
 
-<<<<<<< HEAD
-#pragma warning disable IDE0060 // Remove unused parameter
-=======
->>>>>>> d02fe3cd
         public static async Task<T> ExecuteWithRetryAsync<T>(
             this DbContext context,
             Func<Task<T>> operation,
             ILogger? logger = null,
             CancellationToken cancellationToken = default)
-<<<<<<< HEAD
-#pragma warning restore IDE0060 // Remove unused parameter
-=======
->>>>>>> d02fe3cd
         {
             var policy = PollyPolicies.GetComprehensiveDatabasePolicy(logger);
             return await policy.ExecuteAsync(async () =>
@@ -95,25 +87,11 @@
             });
         }
 
-<<<<<<< HEAD
-#pragma warning disable IDE0060 // Remove unused parameter
-=======
->>>>>>> d02fe3cd
         public static async Task<T> ExecuteWithBulkheadAsync<T>(
             this DbContext context,
             Func<Task<T>> operation,
             ILogger? logger = null,
             CancellationToken cancellationToken = default)
-<<<<<<< HEAD
-#pragma warning restore IDE0060 // Remove unused parameter
-        {
-            var bulkheadPolicy = PollyPolicies.GetDatabaseBulkheadPolicy(logger);
-            var comprehensivePolicy = PollyPolicies.GetComprehensiveDatabasePolicy(logger);
-
-            // Combine bulkhead with comprehensive resilience
-            var combinedPolicy = Policy.WrapAsync(bulkheadPolicy, comprehensivePolicy);
-
-=======
         {
             var bulkheadPolicy = PollyPolicies.GetDatabaseBulkheadPolicy(logger);
             var comprehensivePolicy = PollyPolicies.GetComprehensiveDatabasePolicy(logger);
@@ -121,7 +99,6 @@
             // Combine bulkhead with comprehensive resilience
             var combinedPolicy = Policy.WrapAsync(bulkheadPolicy, comprehensivePolicy);
             
->>>>>>> d02fe3cd
             return await combinedPolicy.ExecuteAsync(async () =>
             {
                 cancellationToken.ThrowIfCancellationRequested();
