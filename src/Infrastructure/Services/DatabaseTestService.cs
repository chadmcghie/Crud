using System.Data.Common;
using Infrastructure.Data;
using Infrastructure.Resilience;
using Microsoft.EntityFrameworkCore;
using Microsoft.Extensions.Logging;
using Respawn;
using Respawn.Graph;

namespace Infrastructure.Services;

/// <summary>
/// Service for managing database operations during testing.
/// Provides database reset and seeding capabilities using EF Core for SQLite.
/// </summary>
public class DatabaseTestService
{
    private readonly ApplicationDbContext _context;
    private readonly ILogger<DatabaseTestService> _logger;
    private readonly object _respawnerLock = new();
    private static readonly SemaphoreSlim _databaseMutex = new SemaphoreSlim(1, 1);

    public DatabaseTestService(ApplicationDbContext context, ILogger<DatabaseTestService> logger)
    {
        _context = context;
        _logger = logger;
    }

    /// <summary>
    /// Initializes the database service. For SQLite, no special initialization needed.
    /// </summary>
    public async Task InitializeAsync()
    {
        var connectionString = _context.Database.GetConnectionString();

        if (string.IsNullOrEmpty(connectionString))
        {
            throw new InvalidOperationException("Database connection string is not available");
        }

        _logger.LogInformation("Initializing database service for SQLite: {ConnectionString}",
            connectionString.Replace("Password=", "Password=***"));

        // Ensure database exists
        await _context.Database.EnsureCreatedAsync();

        _logger.LogInformation("Database service initialized successfully");
    }

    /// <summary>
    /// Resets the database to a clean state, removing all data while preserving schema.
    /// In CI/Docker environments, uses file deletion for better performance.
    /// Uses Respawn when possible, falls back to EF Core for SQLite compatibility.
    /// </summary>
    /// <param name="workerIndex">The worker index for parallel test execution</param>
    /// <param name="seedData">Whether to seed initial test data after reset (default: false)</param>
    public async Task ResetDatabaseAsync(int workerIndex, bool seedData = false)
    {
        _logger.LogInformation("Resetting database for worker {WorkerIndex}", workerIndex);

        try
        {
            var connectionString = _context.Database.GetConnectionString();

            // In CI/Docker environments, use file deletion for much better performance
            if (Environment.GetEnvironmentVariable("CI") == "true" &&
                !string.IsNullOrEmpty(connectionString))
            {
                await ResetByFileDeletionAsync(connectionString, workerIndex, seedData);
                return;
            }

<<<<<<< HEAD
            // Try to use Respawn for more reliable database cleanup
            if (!string.IsNullOrEmpty(connectionString) &&
                await TryResetWithRespawnAsync(connectionString, workerIndex, seedData))
            {
                return;
            }

            // Fallback to EF Core cleanup with improved transaction handling
=======
            // Use EF Core cleanup for SQLite compatibility
>>>>>>> d02fe3cd
            await ResetWithEfCoreAsync(workerIndex, seedData);
        }
        catch (Exception ex)
        {
            _logger.LogError(ex, "Failed to reset database for worker {WorkerIndex}", workerIndex);
            throw;
        }
    }

    /// <summary>
    /// Resets database by deleting the file and recreating it (fastest for CI/Docker)
    /// </summary>
    private async Task ResetByFileDeletionAsync(string connectionString, int workerIndex, bool seedData)
    {
        _logger.LogInformation("Resetting database via file deletion for worker {WorkerIndex} in CI environment", workerIndex);
        _logger.LogInformation("Connection string: {ConnectionString}", connectionString?.Replace("Password=", "Password=***"));
        var startTime = DateTime.UtcNow;

        // Use mutex to ensure only one reset operation at a time
        _logger.LogInformation("Acquiring database mutex for worker {WorkerIndex}...", workerIndex);
        await _databaseMutex.WaitAsync();

        try
        {
            _logger.LogInformation("Database mutex acquired for worker {WorkerIndex}", workerIndex);
            // Log current database state
            _logger.LogInformation("Current database state - CanConnect: {CanConnect}", await _context.Database.CanConnectAsync());

            // Try to close the connection first
            _logger.LogInformation("[Phase 0] Closing database connection for worker {WorkerIndex}...", workerIndex);
            var closeStart = DateTime.UtcNow;
            await _context.Database.CloseConnectionAsync();
            var closeTime = (DateTime.UtcNow - closeStart).TotalMilliseconds;
            _logger.LogInformation("[Phase 0] Connection closed in {Ms}ms", closeTime);

            // Use EF Core's built-in methods which handle all the complexity
            // This properly closes connections, deletes files, and handles locks
            _logger.LogInformation("[Phase 1] Starting EnsureDeletedAsync for worker {WorkerIndex}...", workerIndex);
            var deleteStart = DateTime.UtcNow;
            await _context.Database.EnsureDeletedAsync();
            var deleteTime = (DateTime.UtcNow - deleteStart).TotalMilliseconds;
            _logger.LogInformation("[Phase 1] EnsureDeletedAsync completed in {Ms}ms", deleteTime);

            // Small delay to ensure file system has released the file
            await Task.Delay(100);

            // Recreate the database with schema
            _logger.LogInformation("[Phase 2] Starting EnsureCreatedAsync for worker {WorkerIndex}...", workerIndex);
            var createStart = DateTime.UtcNow;
            await _context.Database.EnsureCreatedAsync();
            var createTime = (DateTime.UtcNow - createStart).TotalMilliseconds;
            _logger.LogInformation("[Phase 2] EnsureCreatedAsync completed in {Ms}ms", createTime);

            // Optionally seed the database with initial data
            double seedTime = 0;
            if (seedData)
            {
                _logger.LogInformation("[Phase 3] Starting database seeding for worker {WorkerIndex}...", workerIndex);
                var seedStart = DateTime.UtcNow;
                await SeedRolesAsync();
                await SeedPeopleAsync();
                await _context.SaveChangesWithRetryAsync();
                seedTime = (DateTime.UtcNow - seedStart).TotalMilliseconds;
                _logger.LogInformation("[Phase 3] Database seeding completed in {Ms}ms", seedTime);
            }
            else
            {
                _logger.LogInformation("[Phase 3] Skipping database seeding as requested for worker {WorkerIndex}", workerIndex);
            }

            var totalTime = (DateTime.UtcNow - startTime).TotalMilliseconds;
            if (seedData)
            {
                _logger.LogInformation("Database reset via file deletion completed for worker {WorkerIndex} in {Ms}ms (Close: {CloseMs}ms, Delete: {DeleteMs}ms, Create: {CreateMs}ms, Seed: {SeedMs}ms)",
                    workerIndex, totalTime, closeTime, deleteTime, createTime, seedTime);
            }
            else
            {
                _logger.LogInformation("Database reset via file deletion completed for worker {WorkerIndex} in {Ms}ms (Close: {CloseMs}ms, Delete: {DeleteMs}ms, Create: {CreateMs}ms)",
                    workerIndex, totalTime, closeTime, deleteTime, createTime);
            }
        }
        catch (Exception ex)
        {
            var totalTime = (DateTime.UtcNow - startTime).TotalMilliseconds;
            _logger.LogError(ex, "File deletion reset failed for worker {WorkerIndex} after {Ms}ms",
                workerIndex, totalTime);
            throw;
        }
        finally
        {
            _logger.LogInformation("Releasing database mutex for worker {WorkerIndex}", workerIndex);
            _databaseMutex.Release();
        }
    }

<<<<<<< HEAD
    /// <summary>
    /// Attempts to reset database using Respawn (more reliable but limited SQLite support)
    /// </summary>
#pragma warning disable IDE0060 // Remove unused parameter
    private Task<bool> TryResetWithRespawnAsync(string connectionString, int workerIndex, bool seedData)
#pragma warning restore IDE0060 // Remove unused parameter
    {
        try
        {
            // For SQLite, Respawn has limited support and can cause issues
            // Skip Respawn for SQLite and use EF Core cleanup instead
            _logger.LogDebug("Skipping Respawn for SQLite database, using EF Core cleanup for worker {WorkerIndex}", workerIndex);
            return Task.FromResult(false);
        }
        catch (Exception ex)
        {
            _logger.LogWarning("Respawn reset failed for worker {WorkerIndex}, falling back to EF Core: {Error}",
                workerIndex, ex.Message);
            return Task.FromResult(false);
        }
    }
=======
>>>>>>> d02fe3cd

    /// <summary>
    /// Resets database using EF Core with optimized bulk operations
    /// </summary>
    private async Task ResetWithEfCoreAsync(int workerIndex, bool seedData)
    {
        _logger.LogDebug("Resetting database for worker {WorkerIndex} using EF Core", workerIndex);
        var startTime = DateTime.UtcNow;

        try
        {
<<<<<<< HEAD
            // For SQLite, we can use more efficient bulk operations without explicit transactions
            // since SQLite handles this automatically and transactions can cause locking issues

            // Use ExecuteDeleteAsync for better performance (EF Core 7+)
            // This generates efficient DELETE statements instead of loading entities
            // Note: Removed AnyAsync() checks as they were causing performance issues in test scenarios
=======
            // Use ExecuteDeleteAsync for better performance (EF Core 7+)
            // This generates efficient DELETE statements instead of loading entities
>>>>>>> d02fe3cd

            _logger.LogDebug("Deleting People for worker {WorkerIndex}...", workerIndex);
            var peopleStart = DateTime.UtcNow;
            await _context.People.ExecuteDeleteAsync();
            _logger.LogDebug("Deleted People in {Ms}ms", (DateTime.UtcNow - peopleStart).TotalMilliseconds);

            _logger.LogDebug("Deleting Roles for worker {WorkerIndex}...", workerIndex);
            var rolesStart = DateTime.UtcNow;
            await _context.Roles.ExecuteDeleteAsync();
            _logger.LogDebug("Deleted Roles in {Ms}ms", (DateTime.UtcNow - rolesStart).TotalMilliseconds);

            _logger.LogDebug("Deleting Windows for worker {WorkerIndex}...", workerIndex);
            var windowsStart = DateTime.UtcNow;
            await _context.Windows.ExecuteDeleteAsync();
            _logger.LogDebug("Deleted Windows in {Ms}ms", (DateTime.UtcNow - windowsStart).TotalMilliseconds);

            _logger.LogDebug("Deleting Walls for worker {WorkerIndex}...", workerIndex);
            var wallsStart = DateTime.UtcNow;
            await _context.Walls.ExecuteDeleteAsync();
            _logger.LogDebug("Deleted Walls in {Ms}ms", (DateTime.UtcNow - wallsStart).TotalMilliseconds);

            // Optionally seed data after cleanup
            if (seedData)
            {
                _logger.LogDebug("Seeding database for worker {WorkerIndex}...", workerIndex);
                await SeedRolesAsync();
                await SeedPeopleAsync();
                await _context.SaveChangesWithRetryAsync();
            }

            var totalTime = (DateTime.UtcNow - startTime).TotalMilliseconds;
            _logger.LogDebug("Database reset completed using EF Core for worker {WorkerIndex} in {Ms}ms (seedData: {SeedData})", workerIndex, totalTime, seedData);
        }
        catch (Exception ex)
        {
            _logger.LogError(ex, "EF Core database reset failed for worker {WorkerIndex} after {Ms}ms",
                workerIndex, (DateTime.UtcNow - startTime).TotalMilliseconds);
            throw;
        }
    }

    /// <summary>
    /// Seeds the database with initial test data.
    /// </summary>
    public async Task SeedDatabaseAsync(int workerIndex)
    {
        _logger.LogInformation("Seeding database for worker {WorkerIndex}", workerIndex);

        // Add seed data if tables are empty
        await SeedRolesAsync();
        await SeedPeopleAsync();

        await _context.SaveChangesWithRetryAsync();

        _logger.LogInformation("Database seeding completed for worker {WorkerIndex}", workerIndex);
    }

    /// <summary>
    /// Gets database statistics for debugging purposes.
    /// </summary>
    public async Task<DatabaseStats> GetDatabaseStatsAsync()
    {
        return new DatabaseStats
        {
            PeopleCount = await _context.People.CountAsync(),
            RolesCount = await _context.Roles.CountAsync(),
            WallsCount = await _context.Walls.CountAsync(),
            WindowsCount = await _context.Windows.CountAsync(),
            ConnectionString = _context.Database.GetConnectionString()?.Replace("Password=", "Password=***"),
            CanConnect = await _context.Database.CanConnectAsync()
        };
    }

    /// <summary>
    /// Validates that the database is in a clean state before test execution
    /// </summary>
    public async Task<DatabaseValidationResult> ValidatePreTestStateAsync(int workerIndex)
    {
        _logger.LogDebug("Validating pre-test database state for worker {WorkerIndex}", workerIndex);

        var stats = await GetDatabaseStatsAsync();
        var issues = new List<string>();

        // Check if database is empty
        if (stats.PeopleCount > 0)
            issues.Add($"People table contains {stats.PeopleCount} records");
        if (stats.RolesCount > 0)
            issues.Add($"Roles table contains {stats.RolesCount} records");
        if (stats.WallsCount > 0)
            issues.Add($"Walls table contains {stats.WallsCount} records");
        if (stats.WindowsCount > 0)
            issues.Add($"Windows table contains {stats.WindowsCount} records");

        // Check database connectivity
        if (!stats.CanConnect)
            issues.Add("Cannot connect to database");

        var result = new DatabaseValidationResult
        {
            WorkerIndex = workerIndex,
            IsValid = issues.Count == 0,
            Issues = issues,
            Stats = stats,
            ValidationType = "PreTest"
        };

        if (!result.IsValid)
        {
            _logger.LogWarning("Pre-test validation failed for worker {WorkerIndex}: {Issues}",
                workerIndex, string.Join(", ", issues));
        }
        else
        {
            _logger.LogDebug("Pre-test validation passed for worker {WorkerIndex}", workerIndex);
        }

        return result;
    }

    /// <summary>
    /// Validates the database state after test execution to ensure proper cleanup
    /// </summary>
    public async Task<DatabaseValidationResult> ValidatePostTestStateAsync(int workerIndex)
    {
        _logger.LogDebug("Validating post-test database state for worker {WorkerIndex}", workerIndex);

        var stats = await GetDatabaseStatsAsync();
        var issues = new List<string>();

        // Check if database was properly cleaned up
        if (stats.PeopleCount > 0)
            issues.Add($"People table not cleaned up: {stats.PeopleCount} records remain");
        if (stats.RolesCount > 0)
            issues.Add($"Roles table not cleaned up: {stats.RolesCount} records remain");
        if (stats.WallsCount > 0)
            issues.Add($"Walls table not cleaned up: {stats.WallsCount} records remain");
        if (stats.WindowsCount > 0)
            issues.Add($"Windows table not cleaned up: {stats.WindowsCount} records remain");

        // Check database connectivity
        if (!stats.CanConnect)
            issues.Add("Database connection lost during test");

        var result = new DatabaseValidationResult
        {
            WorkerIndex = workerIndex,
            IsValid = issues.Count == 0,
            Issues = issues,
            Stats = stats,
            ValidationType = "PostTest"
        };

        if (!result.IsValid)
        {
            _logger.LogError("Post-test validation failed for worker {WorkerIndex}: {Issues}",
                workerIndex, string.Join(", ", issues));
        }
        else
        {
            _logger.LogDebug("Post-test validation passed for worker {WorkerIndex}", workerIndex);
        }

        return result;
    }

    /// <summary>
    /// Performs database integrity verification
    /// </summary>
    public async Task<bool> VerifyDatabaseIntegrityAsync(int workerIndex)
    {
        try
        {
            _logger.LogDebug("Verifying database integrity for worker {WorkerIndex}", workerIndex);

            // Test basic database operations
            await _context.Database.CanConnectAsync();
            await _context.People.CountAsync();
            await _context.Roles.CountAsync();
            await _context.Walls.CountAsync();
            await _context.Windows.CountAsync();

            _logger.LogDebug("Database integrity verification passed for worker {WorkerIndex}", workerIndex);
            return true;
        }
        catch (Exception ex)
        {
            _logger.LogError(ex, "Database integrity verification failed for worker {WorkerIndex}", workerIndex);
            return false;
        }
    }

    private async Task SeedRolesAsync()
    {
        if (!await _context.Roles.AnyAsync())
        {
            var roles = new[]
            {
                new Domain.Entities.Role { Name = "Administrator", Description = "System administrator with full access" },
                new Domain.Entities.Role { Name = "User", Description = "Standard user with limited access" },
                new Domain.Entities.Role { Name = "Guest", Description = "Guest user with read-only access" }
            };

            _context.Roles.AddRange(roles);
            _logger.LogDebug("Added {Count} seed roles", roles.Length);
        }
    }

    private async Task SeedPeopleAsync()
    {
        if (!await _context.People.AnyAsync())
        {
            var people = new[]
            {
                new Domain.Entities.Person { FullName = "John Doe" },
                new Domain.Entities.Person { FullName = "Jane Smith" }
            };

            _context.People.AddRange(people);
            _logger.LogDebug("Added {Count} seed people", people.Length);
        }
    }
}

/// <summary>
/// Database statistics for debugging and monitoring.
/// </summary>
public class DatabaseStats
{
    public int PeopleCount { get; set; }
    public int RolesCount { get; set; }
    public int WallsCount { get; set; }
    public int WindowsCount { get; set; }
    public string? ConnectionString { get; set; }
    public bool CanConnect { get; set; }
    public DateTime Timestamp { get; set; } = DateTime.UtcNow;
}

/// <summary>
/// Result of database validation operations
/// </summary>
public class DatabaseValidationResult
{
    public int WorkerIndex { get; set; }
    public bool IsValid { get; set; }
    public List<string> Issues { get; set; } = new List<string>();
    public DatabaseStats Stats { get; set; } = null!;
    public string ValidationType { get; set; } = string.Empty;
    public DateTime Timestamp { get; set; } = DateTime.UtcNow;
}<|MERGE_RESOLUTION|>--- conflicted
+++ resolved
@@ -69,18 +69,7 @@
                 return;
             }
 
-<<<<<<< HEAD
-            // Try to use Respawn for more reliable database cleanup
-            if (!string.IsNullOrEmpty(connectionString) &&
-                await TryResetWithRespawnAsync(connectionString, workerIndex, seedData))
-            {
-                return;
-            }
-
-            // Fallback to EF Core cleanup with improved transaction handling
-=======
             // Use EF Core cleanup for SQLite compatibility
->>>>>>> d02fe3cd
             await ResetWithEfCoreAsync(workerIndex, seedData);
         }
         catch (Exception ex)
@@ -177,30 +166,6 @@
         }
     }
 
-<<<<<<< HEAD
-    /// <summary>
-    /// Attempts to reset database using Respawn (more reliable but limited SQLite support)
-    /// </summary>
-#pragma warning disable IDE0060 // Remove unused parameter
-    private Task<bool> TryResetWithRespawnAsync(string connectionString, int workerIndex, bool seedData)
-#pragma warning restore IDE0060 // Remove unused parameter
-    {
-        try
-        {
-            // For SQLite, Respawn has limited support and can cause issues
-            // Skip Respawn for SQLite and use EF Core cleanup instead
-            _logger.LogDebug("Skipping Respawn for SQLite database, using EF Core cleanup for worker {WorkerIndex}", workerIndex);
-            return Task.FromResult(false);
-        }
-        catch (Exception ex)
-        {
-            _logger.LogWarning("Respawn reset failed for worker {WorkerIndex}, falling back to EF Core: {Error}",
-                workerIndex, ex.Message);
-            return Task.FromResult(false);
-        }
-    }
-=======
->>>>>>> d02fe3cd
 
     /// <summary>
     /// Resets database using EF Core with optimized bulk operations
@@ -212,17 +177,8 @@
 
         try
         {
-<<<<<<< HEAD
-            // For SQLite, we can use more efficient bulk operations without explicit transactions
-            // since SQLite handles this automatically and transactions can cause locking issues
-
             // Use ExecuteDeleteAsync for better performance (EF Core 7+)
             // This generates efficient DELETE statements instead of loading entities
-            // Note: Removed AnyAsync() checks as they were causing performance issues in test scenarios
-=======
-            // Use ExecuteDeleteAsync for better performance (EF Core 7+)
-            // This generates efficient DELETE statements instead of loading entities
->>>>>>> d02fe3cd
 
             _logger.LogDebug("Deleting People for worker {WorkerIndex}...", workerIndex);
             var peopleStart = DateTime.UtcNow;
