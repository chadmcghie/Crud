using Ardalis.GuardClauses;

namespace Domain.Entities;

public class Role
{
    public Guid Id { get; set; } = Guid.NewGuid();

    private string _name = string.Empty;
    public string Name 
    { 
        get => _name;
        set 
        {
            _name = Guard.Against.NullOrEmpty(value, nameof(value));
            Guard.Against.StringTooLong(value, 100, nameof(value));
        }
    }

<<<<<<< HEAD
    [MaxLength(500)]
    public string? Description { get; set; }

    // Concurrency token for optimistic concurrency control
    // Nullable for SQLite compatibility
    public byte[]? RowVersion { get; set; }
=======
    private string? _description;
    public string? Description 
    { 
        get => _description;
        set 
        {
            if (value != null)
            {
                Guard.Against.StringTooLong(value, 500, nameof(value));
            }
            _description = value;
        }
    }
>>>>>>> 859f4578
}<|MERGE_RESOLUTION|>--- conflicted
+++ resolved
@@ -17,14 +17,6 @@
         }
     }
 
-<<<<<<< HEAD
-    [MaxLength(500)]
-    public string? Description { get; set; }
-
-    // Concurrency token for optimistic concurrency control
-    // Nullable for SQLite compatibility
-    public byte[]? RowVersion { get; set; }
-=======
     private string? _description;
     public string? Description 
     { 
@@ -38,5 +30,4 @@
             _description = value;
         }
     }
->>>>>>> 859f4578
 }