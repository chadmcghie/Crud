--- conflicted
+++ resolved
@@ -1,4 +1,3 @@
-<<<<<<< HEAD
 using System.Net;
 using Infrastructure.Data;
 using Infrastructure.Services;
@@ -53,27 +52,12 @@
 
         // Additional security: Check for authorization token
         var testToken = Request.Headers["X-Test-Reset-Token"].FirstOrDefault();
-        var expectedToken = Environment.GetEnvironmentVariable("TEST_RESET_TOKEN");
-        
-        // Generate a secure random token if not set (for development safety)
-        if (string.IsNullOrEmpty(expectedToken))
-        {
-            if (_environment.IsDevelopment())
-            {
-                expectedToken = "dev-test-token-" + Guid.NewGuid().ToString("N")[..8];
-                _logger.LogWarning("TEST_RESET_TOKEN not set. Generated temporary token for development: {Token}", expectedToken);
-            }
-            else
-            {
-                _logger.LogError("TEST_RESET_TOKEN environment variable is required in Testing environment");
-                return StatusCode(500, new { Error = "Server configuration error" });
-            }
-        }
+        var expectedToken = Environment.GetEnvironmentVariable("TEST_RESET_TOKEN") ?? "test-only-token";
 
         if (string.IsNullOrEmpty(testToken) || testToken != expectedToken)
         {
-            _logger.LogWarning("Unauthorized database reset attempt from {RemoteIp} with token: {Token}",
-                Request.HttpContext.Connection.RemoteIpAddress, testToken ?? "null");
+            _logger.LogWarning("Unauthorized database reset attempt from {RemoteIp}",
+                Request.HttpContext.Connection.RemoteIpAddress);
             return Unauthorized(new { Error = "Invalid or missing test reset token" });
         }
 
@@ -132,6 +116,7 @@
             return StatusCode(500, new
             {
                 Error = "Failed to reset database",
+                Details = ex.Message,
                 WorkerIndex = request.WorkerIndex,
                 Duration = duration
             });
@@ -175,6 +160,7 @@
             return StatusCode(500, new
             {
                 Error = "Failed to seed database",
+                Details = ex.Message,
                 WorkerIndex = request.WorkerIndex
             });
         }
@@ -221,7 +207,7 @@
         catch (Exception ex)
         {
             _logger.LogError(ex, "Failed to get database status");
-            return StatusCode(500, new { Error = "Failed to get database status" });
+            return StatusCode(500, new { Error = "Failed to get database status", Details = ex.Message });
         }
     }
 
@@ -253,7 +239,7 @@
         catch (Exception ex)
         {
             _logger.LogError(ex, "Failed to validate pre-test database state for worker {WorkerIndex}", workerIndex);
-            return StatusCode(500, new { Error = "Failed to validate database state" });
+            return StatusCode(500, new { Error = "Failed to validate database state", Details = ex.Message });
         }
     }
 
@@ -285,7 +271,7 @@
         catch (Exception ex)
         {
             _logger.LogError(ex, "Failed to validate post-test database state for worker {WorkerIndex}", workerIndex);
-            return StatusCode(500, new { Error = "Failed to validate database state" });
+            return StatusCode(500, new { Error = "Failed to validate database state", Details = ex.Message });
         }
     }
 
@@ -322,7 +308,7 @@
         catch (Exception ex)
         {
             _logger.LogError(ex, "Failed to verify database integrity for worker {WorkerIndex}", workerIndex);
-            return StatusCode(500, new { Error = "Failed to verify database integrity" });
+            return StatusCode(500, new { Error = "Failed to verify database integrity", Details = ex.Message });
         }
     }
 
@@ -348,343 +334,4 @@
 public class DatabaseSeedRequest
 {
     public int WorkerIndex { get; set; }
-}
-=======
-using System.Net;
-using Infrastructure.Data;
-using Infrastructure.Services;
-using Microsoft.AspNetCore.Mvc;
-using Microsoft.EntityFrameworkCore;
-
-namespace Api.Controllers;
-
-/// <summary>
-/// Database management controller for testing purposes only.
-/// This controller is only available in Development and Testing environments.
-/// </summary>
-[ApiController]
-[Route("api/[controller]")]
-public class DatabaseController : ControllerBase
-{
-    private readonly IServiceProvider _serviceProvider;
-    private readonly ILogger<DatabaseController> _logger;
-    private readonly IWebHostEnvironment _environment;
-    private readonly IConfiguration _configuration;
-
-    public DatabaseController(
-        IServiceProvider serviceProvider,
-        ILogger<DatabaseController> logger,
-        IWebHostEnvironment environment,
-        IConfiguration configuration)
-    {
-        _serviceProvider = serviceProvider;
-        _logger = logger;
-        _environment = environment;
-        _configuration = configuration;
-    }
-
-    /// <summary>
-    /// Resets the database to a clean state using Respawn.
-    /// Only available in Development and Testing environments.
-    /// Requires authentication token for security.
-    /// </summary>
-    [HttpPost("reset")]
-    public async Task<IActionResult> ResetDatabase([FromBody] DatabaseResetRequest request)
-    {
-        var requestStart = DateTime.UtcNow;
-        _logger.LogInformation("Database reset request received for worker {WorkerIndex} at {Time}",
-            request.WorkerIndex, requestStart);
-
-        // Security check - only allow in non-production environments
-        if (!_environment.IsDevelopment() && _environment.EnvironmentName != "Testing")
-        {
-            _logger.LogWarning("Database reset denied - wrong environment: {Environment}", _environment.EnvironmentName);
-            return NotFound(); // Return 404 to hide the endpoint in production
-        }
-
-        // Additional security: Check for authorization token
-        var testToken = Request.Headers["X-Test-Reset-Token"].FirstOrDefault();
-        var expectedToken = Environment.GetEnvironmentVariable("TEST_RESET_TOKEN") ?? "test-only-token";
-
-        if (string.IsNullOrEmpty(testToken) || testToken != expectedToken)
-        {
-            _logger.LogWarning("Unauthorized database reset attempt from {RemoteIp}",
-                Request.HttpContext.Connection.RemoteIpAddress);
-            return Unauthorized(new { Error = "Invalid or missing test reset token" });
-        }
-
-        // Additional security: Only allow from localhost in Testing environment
-        // Exception: In CI environments, allow any IP due to container networking
-        if (_environment.EnvironmentName == "Testing" &&
-            Environment.GetEnvironmentVariable("CI") != "true")
-        {
-            var remoteIp = Request.HttpContext.Connection.RemoteIpAddress;
-            if (remoteIp != null && !IPAddress.IsLoopback(remoteIp))
-            {
-                _logger.LogWarning("Database reset attempt from non-localhost address: {RemoteIp}", remoteIp);
-                return Forbid("Database reset is only allowed from localhost in Testing environment");
-            }
-        }
-        else if (Environment.GetEnvironmentVariable("CI") == "true")
-        {
-            _logger.LogInformation("CI environment detected - allowing database reset from any IP");
-        }
-
-        try
-        {
-            _logger.LogInformation("Starting database reset for worker {WorkerIndex}...", request.WorkerIndex);
-
-            // Create a fresh scope and DbContext for each reset to avoid connection issues
-            using (var scope = _serviceProvider.CreateScope())
-            {
-                var dbContext = scope.ServiceProvider.GetRequiredService<ApplicationDbContext>();
-                var testServiceLogger = scope.ServiceProvider.GetRequiredService<ILogger<DatabaseTestService>>();
-
-                // Create a fresh DatabaseTestService with the new DbContext
-                var databaseTestService = new DatabaseTestService(dbContext, testServiceLogger);
-
-                _logger.LogInformation("Created fresh DbContext for reset operation");
-                // Pass seedData from request (default to false for E2E tests)
-                await databaseTestService.ResetDatabaseAsync(request.WorkerIndex, request.SeedData);
-            }
-
-            var duration = (DateTime.UtcNow - requestStart).TotalMilliseconds;
-            _logger.LogInformation("Database reset completed for worker {WorkerIndex} in {Duration}ms",
-                request.WorkerIndex, duration);
-
-            return Ok(new
-            {
-                Message = "Database reset successfully",
-                WorkerIndex = request.WorkerIndex,
-                Duration = duration,
-                Timestamp = DateTime.UtcNow
-            });
-        }
-        catch (Exception ex)
-        {
-            var duration = (DateTime.UtcNow - requestStart).TotalMilliseconds;
-            _logger.LogError(ex, "Failed to reset database for worker {WorkerIndex} after {Duration}ms",
-                request.WorkerIndex, duration);
-            return StatusCode(500, new
-            {
-                Error = "Failed to reset database",
-                Details = ex.Message,
-                WorkerIndex = request.WorkerIndex,
-                Duration = duration
-            });
-        }
-    }
-
-    /// <summary>
-    /// Seeds the database with initial test data.
-    /// Only available in Development and Testing environments.
-    /// </summary>
-    [HttpPost("seed")]
-    public async Task<IActionResult> SeedDatabase([FromBody] DatabaseSeedRequest request)
-    {
-        // Security check - only allow in non-production environments
-        if (!_environment.IsDevelopment() && _environment.EnvironmentName != "Testing")
-        {
-            return NotFound(); // Return 404 to hide the endpoint in production
-        }
-
-        try
-        {
-            using (var scope = _serviceProvider.CreateScope())
-            {
-                var dbContext = scope.ServiceProvider.GetRequiredService<ApplicationDbContext>();
-                var testServiceLogger = scope.ServiceProvider.GetRequiredService<ILogger<DatabaseTestService>>();
-                var databaseTestService = new DatabaseTestService(dbContext, testServiceLogger);
-
-                await databaseTestService.SeedDatabaseAsync(request.WorkerIndex);
-            }
-
-            return Ok(new
-            {
-                Message = "Database seeded successfully",
-                WorkerIndex = request.WorkerIndex,
-                Timestamp = DateTime.UtcNow
-            });
-        }
-        catch (Exception ex)
-        {
-            _logger.LogError(ex, "Failed to seed database for worker {WorkerIndex}", request.WorkerIndex);
-            return StatusCode(500, new
-            {
-                Error = "Failed to seed database",
-                Details = ex.Message,
-                WorkerIndex = request.WorkerIndex
-            });
-        }
-    }
-
-    /// <summary>
-    /// Gets database status information for debugging.
-    /// Only available in Development and Testing environments.
-    /// </summary>
-    [HttpGet("status")]
-    public async Task<IActionResult> GetDatabaseStatus()
-    {
-        // Security check - only allow in non-production environments
-        if (!_environment.IsDevelopment() && _environment.EnvironmentName != "Testing")
-        {
-            return NotFound();
-        }
-
-        try
-        {
-            using (var scope = _serviceProvider.CreateScope())
-            {
-                var dbContext = scope.ServiceProvider.GetRequiredService<ApplicationDbContext>();
-                var testServiceLogger = scope.ServiceProvider.GetRequiredService<ILogger<DatabaseTestService>>();
-                var databaseTestService = new DatabaseTestService(dbContext, testServiceLogger);
-
-                var stats = await databaseTestService.GetDatabaseStatsAsync();
-
-                var status = new
-                {
-                    Environment = _environment.EnvironmentName,
-                    ConnectionString = stats.ConnectionString,
-                    CanConnect = stats.CanConnect,
-                    PeopleCount = stats.PeopleCount,
-                    RolesCount = stats.RolesCount,
-                    WallsCount = stats.WallsCount,
-                    WindowsCount = stats.WindowsCount,
-                    Timestamp = stats.Timestamp
-                };
-
-                return Ok(status);
-            }
-        }
-        catch (Exception ex)
-        {
-            _logger.LogError(ex, "Failed to get database status");
-            return StatusCode(500, new { Error = "Failed to get database status", Details = ex.Message });
-        }
-    }
-
-    /// <summary>
-    /// Validates the database state before test execution.
-    /// Only available in Development and Testing environments.
-    /// </summary>
-    [HttpGet("validate-pre-test")]
-    public async Task<IActionResult> ValidatePreTestState([FromQuery] int workerIndex)
-    {
-        // Security check - only allow in non-production environments
-        if (!_environment.IsDevelopment() && _environment.EnvironmentName != "Testing")
-        {
-            return NotFound();
-        }
-
-        try
-        {
-            using (var scope = _serviceProvider.CreateScope())
-            {
-                var dbContext = scope.ServiceProvider.GetRequiredService<ApplicationDbContext>();
-                var testServiceLogger = scope.ServiceProvider.GetRequiredService<ILogger<DatabaseTestService>>();
-                var databaseTestService = new DatabaseTestService(dbContext, testServiceLogger);
-
-                var validation = await databaseTestService.ValidatePreTestStateAsync(workerIndex);
-                return Ok(validation);
-            }
-        }
-        catch (Exception ex)
-        {
-            _logger.LogError(ex, "Failed to validate pre-test database state for worker {WorkerIndex}", workerIndex);
-            return StatusCode(500, new { Error = "Failed to validate database state", Details = ex.Message });
-        }
-    }
-
-    /// <summary>
-    /// Validates the database state after test execution.
-    /// Only available in Development and Testing environments.
-    /// </summary>
-    [HttpGet("validate-post-test")]
-    public async Task<IActionResult> ValidatePostTestState([FromQuery] int workerIndex)
-    {
-        // Security check - only allow in non-production environments
-        if (!_environment.IsDevelopment() && _environment.EnvironmentName != "Testing")
-        {
-            return NotFound();
-        }
-
-        try
-        {
-            using (var scope = _serviceProvider.CreateScope())
-            {
-                var dbContext = scope.ServiceProvider.GetRequiredService<ApplicationDbContext>();
-                var testServiceLogger = scope.ServiceProvider.GetRequiredService<ILogger<DatabaseTestService>>();
-                var databaseTestService = new DatabaseTestService(dbContext, testServiceLogger);
-
-                var validation = await databaseTestService.ValidatePostTestStateAsync(workerIndex);
-                return Ok(validation);
-            }
-        }
-        catch (Exception ex)
-        {
-            _logger.LogError(ex, "Failed to validate post-test database state for worker {WorkerIndex}", workerIndex);
-            return StatusCode(500, new { Error = "Failed to validate database state", Details = ex.Message });
-        }
-    }
-
-    /// <summary>
-    /// Performs database integrity verification.
-    /// Only available in Development and Testing environments.
-    /// </summary>
-    [HttpGet("verify-integrity")]
-    public async Task<IActionResult> VerifyDatabaseIntegrity([FromQuery] int workerIndex)
-    {
-        // Security check - only allow in non-production environments
-        if (!_environment.IsDevelopment() && _environment.EnvironmentName != "Testing")
-        {
-            return NotFound();
-        }
-
-        try
-        {
-            using (var scope = _serviceProvider.CreateScope())
-            {
-                var dbContext = scope.ServiceProvider.GetRequiredService<ApplicationDbContext>();
-                var testServiceLogger = scope.ServiceProvider.GetRequiredService<ILogger<DatabaseTestService>>();
-                var databaseTestService = new DatabaseTestService(dbContext, testServiceLogger);
-
-                var isValid = await databaseTestService.VerifyDatabaseIntegrityAsync(workerIndex);
-                return Ok(new
-                {
-                    IsValid = isValid,
-                    WorkerIndex = workerIndex,
-                    Timestamp = DateTime.UtcNow
-                });
-            }
-        }
-        catch (Exception ex)
-        {
-            _logger.LogError(ex, "Failed to verify database integrity for worker {WorkerIndex}", workerIndex);
-            return StatusCode(500, new { Error = "Failed to verify database integrity", Details = ex.Message });
-        }
-    }
-
-
-}
-
-/// <summary>
-/// Request model for database reset operation
-/// </summary>
-public class DatabaseResetRequest
-{
-    public int WorkerIndex { get; set; }
-    public bool PreserveSchema { get; set; } = true;
-    /// <summary>
-    /// Whether to seed initial test data after reset (default: false for E2E tests)
-    /// </summary>
-    public bool SeedData { get; set; } = false;
-}
-
-/// <summary>
-/// Request model for database seed operation
-/// </summary>
-public class DatabaseSeedRequest
-{
-    public int WorkerIndex { get; set; }
-}
->>>>>>> cdd96b84
+}