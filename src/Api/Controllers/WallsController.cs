--- conflicted
+++ resolved
@@ -12,18 +12,12 @@
 [ApiController]
 [Tags("Building")]
 [Route("api/[controller]")]
-<<<<<<< HEAD
 [Authorize]
-public class WallsController(IMediator mediator, IMapper mapper) : ControllerBase
+public class WallsController(IMediator mediator, IMapper mapper, IOutputCacheInvalidationService cacheInvalidation) : ControllerBase
 {
     [HttpGet]
     [Authorize(Policy = "UserOrAdmin")]
-=======
-public class WallsController(IMediator mediator, IMapper mapper, IOutputCacheInvalidationService cacheInvalidation) : ControllerBase
-{
-    [HttpGet]
     [OutputCache(PolicyName = "WallsPolicy")]
->>>>>>> 5f0e3591
     public async Task<ActionResult<IEnumerable<WallResponse>>> List(CancellationToken ct)
     {
         var items = await mediator.Send(new ListWallsQuery(), ct);
@@ -31,11 +25,8 @@
     }
 
     [HttpGet("{id:guid}")]
-<<<<<<< HEAD
     [Authorize(Policy = "UserOrAdmin")]
-=======
     [OutputCache(PolicyName = "WallsPolicy")]
->>>>>>> 5f0e3591
     public async Task<ActionResult<WallResponse>> Get(Guid id, CancellationToken ct)
     {
         var w = await mediator.Send(new GetWallQuery(id), ct);
