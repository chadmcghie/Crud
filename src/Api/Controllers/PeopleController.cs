using Api.Dtos;
using Api.Services;
using App.Features.People;
using AutoMapper;
using MediatR;
using Microsoft.AspNetCore.Authorization;
using Microsoft.AspNetCore.Mvc;
using Microsoft.AspNetCore.OutputCaching;

namespace Api.Controllers;

[ApiController]
[Tags("People")]
[Route("api/[controller]")]
<<<<<<< HEAD
[Authorize]
public class PeopleController(IMediator mediator, IMapper mapper) : ControllerBase
{
    [HttpGet]
    [Authorize(Policy = "UserOrAdmin")]
=======
public class PeopleController(IMediator mediator, IMapper mapper, IOutputCacheInvalidationService cacheInvalidation) : ControllerBase
{
    [HttpGet]
    [OutputCache(PolicyName = "PeoplePolicy")]
>>>>>>> 5f0e3591
    public async Task<ActionResult<IEnumerable<PersonResponse>>> List(CancellationToken ct)
    {
        var items = await mediator.Send(new ListPeopleQuery(), ct);
        return Ok(mapper.Map<IEnumerable<PersonResponse>>(items));
    }

    [HttpGet("{id:guid}")]
<<<<<<< HEAD
    [Authorize(Policy = "UserOrAdmin")]
=======
    [OutputCache(PolicyName = "PeoplePolicy")]
>>>>>>> 5f0e3591
    public async Task<ActionResult<PersonResponse>> Get(Guid id, CancellationToken ct)
    {
        var p = await mediator.Send(new GetPersonQuery(id), ct);
        if (p is null)
            return NotFound();
        return Ok(mapper.Map<PersonResponse>(p));
    }

    [HttpPost]
    [Authorize(Policy = "AdminOnly")]
    public async Task<ActionResult<PersonResponse>> Create([FromBody] CreatePersonRequest request, CancellationToken ct)
    {
        var p = await mediator.Send(new CreatePersonCommand(request.FullName, request.Phone, request.RoleIds), ct);

        // Invalidate collection cache
        await cacheInvalidation.InvalidateEntityCacheAsync("people", ct);

        return CreatedAtAction(nameof(Get), new { id = p.Id }, mapper.Map<PersonResponse>(p));
    }

    [HttpPut("{id:guid}")]
    [Authorize(Policy = "AdminOnly")]
    public async Task<IActionResult> Update(Guid id, [FromBody] UpdatePersonRequest request, CancellationToken ct)
    {
        await mediator.Send(new UpdatePersonCommand(id, request.FullName, request.Phone, request.RoleIds), ct);

        // Invalidate both entity and collection cache
        await cacheInvalidation.InvalidateEntityCacheAsync("people", id, ct);

        return NoContent();
    }

    [HttpDelete("{id:guid}")]
    [Authorize(Policy = "AdminOnly")]
    public async Task<IActionResult> Delete(Guid id, CancellationToken ct)
    {
        await mediator.Send(new DeletePersonCommand(id), ct);

        // Invalidate both entity and collection cache
        await cacheInvalidation.InvalidateEntityCacheAsync("people", id, ct);

        return NoContent();
    }
}<|MERGE_RESOLUTION|>--- conflicted
+++ resolved
@@ -12,18 +12,12 @@
 [ApiController]
 [Tags("People")]
 [Route("api/[controller]")]
-<<<<<<< HEAD
 [Authorize]
-public class PeopleController(IMediator mediator, IMapper mapper) : ControllerBase
+public class PeopleController(IMediator mediator, IMapper mapper, IOutputCacheInvalidationService cacheInvalidation) : ControllerBase
 {
     [HttpGet]
     [Authorize(Policy = "UserOrAdmin")]
-=======
-public class PeopleController(IMediator mediator, IMapper mapper, IOutputCacheInvalidationService cacheInvalidation) : ControllerBase
-{
-    [HttpGet]
     [OutputCache(PolicyName = "PeoplePolicy")]
->>>>>>> 5f0e3591
     public async Task<ActionResult<IEnumerable<PersonResponse>>> List(CancellationToken ct)
     {
         var items = await mediator.Send(new ListPeopleQuery(), ct);
@@ -31,11 +25,8 @@
     }
 
     [HttpGet("{id:guid}")]
-<<<<<<< HEAD
     [Authorize(Policy = "UserOrAdmin")]
-=======
     [OutputCache(PolicyName = "PeoplePolicy")]
->>>>>>> 5f0e3591
     public async Task<ActionResult<PersonResponse>> Get(Guid id, CancellationToken ct)
     {
         var p = await mediator.Send(new GetPersonQuery(id), ct);
