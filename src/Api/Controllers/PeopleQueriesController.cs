using Api.Dtos;
using App.Services;
using AutoMapper;
using Microsoft.AspNetCore.Mvc;

namespace Api.Controllers;

/// <summary>
/// Example controller demonstrating the use of Ardalis.Specification pattern with generic repository
/// This controller showcases query capabilities using specifications for complex queries
/// </summary>
[ApiController]
[Tags("People Queries (Specification Pattern Example)")]
[Route("api/people/queries")]
public class PeopleQueriesController : ControllerBase
{
    private readonly IPersonQueryService _personQueryService;
    private readonly IMapper _mapper;

    public PeopleQueriesController(IPersonQueryService personQueryService, IMapper mapper)
    {
        _personQueryService = personQueryService;
        _mapper = mapper;
    }

    /// <summary>
    /// Find people by partial name match (case-insensitive)
    /// Example: /api/people/queries/search?name=john
    /// </summary>
    [HttpGet("search")]
    public async Task<ActionResult<IEnumerable<PersonResponse>>> SearchByName(
<<<<<<< HEAD
        [FromQuery] string name,
=======
        [FromQuery] string name, 
>>>>>>> d02fe3cd
        CancellationToken ct = default)
    {
        if (string.IsNullOrWhiteSpace(name))
            return BadRequest("Name parameter is required");

        var people = await _personQueryService.FindPersonsByNameAsync(name, ct);
        return Ok(_mapper.Map<IEnumerable<PersonResponse>>(people));
    }

    /// <summary>
    /// Find people by role name
    /// Example: /api/people/queries/by-role?roleName=Administrator
    /// </summary>
    [HttpGet("by-role")]
    public async Task<ActionResult<IEnumerable<PersonResponse>>> FindByRole(
<<<<<<< HEAD
        [FromQuery] string roleName,
=======
        [FromQuery] string roleName, 
>>>>>>> d02fe3cd
        CancellationToken ct = default)
    {
        if (string.IsNullOrWhiteSpace(roleName))
            return BadRequest("RoleName parameter is required");

        var people = await _personQueryService.FindPersonsByRoleAsync(roleName, ct);
        return Ok(_mapper.Map<IEnumerable<PersonResponse>>(people));
    }

    /// <summary>
    /// Get person with roles by ID
    /// Example: /api/people/queries/{id}/with-roles
    /// </summary>
    [HttpGet("{id:guid}/with-roles")]
    public async Task<ActionResult<PersonResponse>> GetWithRoles(Guid id, CancellationToken ct = default)
    {
        var person = await _personQueryService.GetPersonWithRolesAsync(id, ct);
        if (person == null)
            return NotFound();

        return Ok(_mapper.Map<PersonResponse>(person));
    }

    /// <summary>
    /// Get total count of people
    /// Example: /api/people/queries/count
    /// </summary>
    [HttpGet("count")]
    public async Task<ActionResult<int>> GetCount(CancellationToken ct = default)
    {
        var count = await _personQueryService.CountPersonsAsync(ct);
        return Ok(count);
    }

    /// <summary>
    /// Check if any people have a specific role
    /// Example: /api/people/queries/has-role?roleName=Manager
    /// </summary>
    [HttpGet("has-role")]
    public async Task<ActionResult<bool>> HasRole(
<<<<<<< HEAD
        [FromQuery] string roleName,
=======
        [FromQuery] string roleName, 
>>>>>>> d02fe3cd
        CancellationToken ct = default)
    {
        if (string.IsNullOrWhiteSpace(roleName))
            return BadRequest("RoleName parameter is required");

        var hasRole = await _personQueryService.HasPersonsWithRoleAsync(roleName, ct);
        return Ok(hasRole);
    }
}<|MERGE_RESOLUTION|>--- conflicted
+++ resolved
@@ -29,11 +29,7 @@
     /// </summary>
     [HttpGet("search")]
     public async Task<ActionResult<IEnumerable<PersonResponse>>> SearchByName(
-<<<<<<< HEAD
-        [FromQuery] string name,
-=======
         [FromQuery] string name, 
->>>>>>> d02fe3cd
         CancellationToken ct = default)
     {
         if (string.IsNullOrWhiteSpace(name))
@@ -49,11 +45,7 @@
     /// </summary>
     [HttpGet("by-role")]
     public async Task<ActionResult<IEnumerable<PersonResponse>>> FindByRole(
-<<<<<<< HEAD
-        [FromQuery] string roleName,
-=======
         [FromQuery] string roleName, 
->>>>>>> d02fe3cd
         CancellationToken ct = default)
     {
         if (string.IsNullOrWhiteSpace(roleName))
@@ -94,11 +86,7 @@
     /// </summary>
     [HttpGet("has-role")]
     public async Task<ActionResult<bool>> HasRole(
-<<<<<<< HEAD
-        [FromQuery] string roleName,
-=======
         [FromQuery] string roleName, 
->>>>>>> d02fe3cd
         CancellationToken ct = default)
     {
         if (string.IsNullOrWhiteSpace(roleName))
