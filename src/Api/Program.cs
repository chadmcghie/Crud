--- conflicted
+++ resolved
@@ -1,4 +1,3 @@
-<<<<<<< HEAD
 using System.Text;
 using System.Text.Json;
 using System.Text.Json.Serialization;
@@ -185,33 +184,14 @@
                 builder.Services.AddValidatorsFromAssembly(typeof(App.DependencyInjection).Assembly);
 
                 // Configure JWT Authentication
-                var jwtSecret = Environment.GetEnvironmentVariable("JWT_SECRET") ?? builder.Configuration["Jwt:Secret"];
+                var jwtSecret = builder.Configuration["Jwt:Secret"];
                 var jwtIssuer = builder.Configuration["Jwt:Issuer"];
                 var jwtAudience = builder.Configuration["Jwt:Audience"];
 
                 if (string.IsNullOrEmpty(jwtSecret))
                 {
-                    if (builder.Environment.IsDevelopment())
-                    {
-                        Log.Warning("JWT Secret not configured. Using generated development key - this should not happen in production.");
-                        // Generate a secure random key for development if nothing is configured
-                        var keyBytes = new byte[64]; // 512 bits
-                        using (var rng = System.Security.Cryptography.RandomNumberGenerator.Create())
-                        {
-                            rng.GetBytes(keyBytes);
-                        }
-                        jwtSecret = Convert.ToBase64String(keyBytes);
-                    }
-                    else
-                    {
-                        throw new InvalidOperationException("JWT Secret must be configured via JWT_SECRET environment variable or Jwt:Secret configuration for production environments.");
-                    }
-                }
-
-                // Validate JWT secret strength
-                if (jwtSecret.Length < 32)
-                {
-                    throw new InvalidOperationException("JWT Secret must be at least 32 characters long for security.");
+                    Log.Warning("JWT Secret not configured. Using default for development.");
+                    jwtSecret = "ThisIsADevelopmentSecretKeyThatShouldBeReplacedInProduction123!";
                 }
 
                 if (string.IsNullOrEmpty(jwtIssuer))
@@ -316,10 +296,6 @@
                     });
                 });
 
-                // Add rate limiting for authentication endpoints
-                builder.Services.AddMemoryCache();
-                builder.Services.AddSingleton<IHttpContextAccessor, HttpContextAccessor>();
-
                 builder.Services.AddHealthChecks();
 
                 builder.Services.AddAutoMapper(
@@ -345,30 +321,7 @@
                     Log.Information("Swagger UI enabled for development environment");
                 }
 
-                // Security headers middleware
-                app.Use(async (context, next) =>
-                {
-                    // Add security headers using indexer to avoid duplicate key issues
-                    context.Response.Headers["X-Content-Type-Options"] = "nosniff";
-                    context.Response.Headers["X-Frame-Options"] = "DENY";
-                    context.Response.Headers["X-XSS-Protection"] = "1; mode=block";
-                    context.Response.Headers["Referrer-Policy"] = "strict-origin-when-cross-origin";
-                    
-                    // Only add HSTS in production with HTTPS
-                    if (!app.Environment.IsDevelopment() && context.Request.IsHttps)
-                    {
-                        context.Response.Headers["Strict-Transport-Security"] = "max-age=31536000; includeSubDomains";
-                    }
-
-                    // Add CSP header - adjust as needed for your application
-                    context.Response.Headers["Content-Security-Policy"] = 
-                        "default-src 'self'; script-src 'self' 'unsafe-inline' 'unsafe-eval'; style-src 'self' 'unsafe-inline'; img-src 'self' data:; font-src 'self'; connect-src 'self'; frame-ancestors 'none'";
-
-                    await next();
-                });
-
                 app.UseHttpsRedirection();
-                app.UseMiddleware<RateLimitingMiddleware>();
                 app.UseMiddleware<GlobalExceptionHandlingMiddleware>();
                 app.UseCors("AllowAngular");
                 app.UseAuthentication();
@@ -390,352 +343,4 @@
             }
         }
     }
-}
-=======
-using System.Text;
-using System.Text.Json;
-using System.Text.Json.Serialization;
-using Api.Middleware;
-using App;
-using FluentValidation;
-using Infrastructure;
-using Infrastructure.Resilience;
-using Microsoft.AspNetCore.Authentication.JwtBearer;
-using Microsoft.Extensions.DependencyInjection;
-using Microsoft.IdentityModel.Tokens;
-using Microsoft.OpenApi.Models;
-using OpenTelemetry.Logs;
-using OpenTelemetry.Metrics;
-using OpenTelemetry.Resources;
-using OpenTelemetry.Trace;
-using Polly;
-using Serilog;
-
-
-namespace Api
-{
-    /// <summary>
-    /// DateTime converter that round-trips as UTC and writes "Z".
-    /// </summary>
-    public sealed class UtcDateTimeConverter : JsonConverter<DateTime>
-    {
-        public override DateTime Read(ref Utf8JsonReader reader, Type typeToConvert, JsonSerializerOptions options)
-        {
-            // System.Text.Json handles ISO 8601 including "Z" correctly here
-            var dt = reader.GetDateTime();
-            return dt.Kind == DateTimeKind.Utc ? dt : dt.ToUniversalTime();
-        }
-
-        public override void Write(Utf8JsonWriter writer, DateTime value, JsonSerializerOptions options)
-        {
-            var utc = value.Kind == DateTimeKind.Utc ? value : value.ToUniversalTime();
-            writer.WriteStringValue(utc.ToString("O")); // "O" adds Z for UTC
-        }
-    }
-
-    /// <summary>
-    /// Nullable variant of UtcDateTimeConverter.
-    /// </summary>
-    public sealed class UtcNullableDateTimeConverter : JsonConverter<DateTime?>
-    {
-        public override DateTime? Read(ref Utf8JsonReader reader, Type typeToConvert, JsonSerializerOptions options)
-        {
-            if (reader.TokenType == JsonTokenType.Null)
-                return null;
-            var dt = reader.GetDateTime();
-            return dt.Kind == DateTimeKind.Utc ? dt : dt.ToUniversalTime();
-        }
-
-        public override void Write(Utf8JsonWriter writer, DateTime? value, JsonSerializerOptions options)
-        {
-            if (!value.HasValue)
-            {
-                writer.WriteNullValue();
-                return;
-            }
-
-            var utc = value.Value.Kind == DateTimeKind.Utc ? value.Value : value.Value.ToUniversalTime();
-            writer.WriteStringValue(utc.ToString("O"));
-        }
-    }
-
-    public class Program
-    {
-        public static async Task Main(string[] args)
-        {
-            // 1) Bootstrap Serilog from configuration before building the host
-            Log.Logger = new LoggerConfiguration()
-                .ReadFrom.Configuration(new ConfigurationBuilder()
-                    .AddJsonFile("appsettings.json", optional: false, reloadOnChange: true)
-                    .AddJsonFile($"appsettings.{Environment.GetEnvironmentVariable("ASPNETCORE_ENVIRONMENT") ?? "Production"}.json", optional: true, reloadOnChange: true)
-                    .AddEnvironmentVariables()
-                    .Build())
-                .CreateLogger();
-
-            try
-            {
-                Log.Information("Starting Crud API application");
-
-                var builder = WebApplication.CreateBuilder(args);
-
-                // Replace default logging with Serilog
-                builder.Host.UseSerilog();
-
-                // 2) Observability: OpenTelemetry (logs/traces/metrics)
-                builder.Services.AddOpenTelemetry()
-                    .ConfigureResource(r => r
-                        .AddService(serviceName: "Crud.Api", serviceVersion: "1.0.0")
-                        .AddAttributes(new Dictionary<string, object>
-                        {
-                            ["deployment.environment"] = builder.Environment.EnvironmentName
-                        }))
-                    .WithTracing(t => t
-                        .AddAspNetCoreInstrumentation()
-                        .AddHttpClientInstrumentation()
-                        .AddConsoleExporter())
-                    .WithMetrics(m => m
-                        .AddAspNetCoreInstrumentation()
-                        .AddHttpClientInstrumentation()
-                        .AddConsoleExporter());
-
-                // 3) App & Infra
-                builder.Services.AddApplication();
-
-                builder.Services.AddHttpClient("default")
-                    .AddPolicyHandler((sp, request) => PollyPolicies.GetComprehensiveHttpPolicy(sp));
-
-                var databaseProvider = (builder.Configuration.GetValue<string>("DatabaseProvider") ?? "SQLite").Trim();
-                var connectionString = builder.Configuration.GetConnectionString("DefaultConnection");
-
-                // E2E test isolation helpers (only for SQLite)
-                var workerDatabase = Environment.GetEnvironmentVariable("WORKER_DATABASE");
-                var workerIndex = Environment.GetEnvironmentVariable("WORKER_INDEX");
-
-                if (databaseProvider.Equals("sqlite", StringComparison.OrdinalIgnoreCase))
-                {
-                    if (!string.IsNullOrWhiteSpace(workerDatabase))
-                    {
-                        connectionString = $"Data Source={workerDatabase}";
-                        Log.Information("🗄️ Using worker-specific SQLite database: {WorkerDatabase}", workerDatabase);
-                    }
-                    else if (!string.IsNullOrWhiteSpace(workerIndex))
-                    {
-                        var ts = DateTime.Now.ToString("yyyyMMdd_HHmmss");
-                        var workerDbName = $"CrudAppTest_Worker{workerIndex}_{ts}.db";
-                        connectionString = $"Data Source={workerDbName}";
-                        Log.Information("🗄️ Auto-generated worker SQLite database for worker {WorkerIndex}: {WorkerDbName}", workerIndex, workerDbName);
-                    }
-
-                    var tenantPrefix = Environment.GetEnvironmentVariable("TENANT_PREFIX");
-                    if (!string.IsNullOrWhiteSpace(tenantPrefix))
-                    {
-                        Log.Information("🏢 Tenant-based isolation prefix: {TenantPrefix}", tenantPrefix);
-                    }
-                }
-
-                bool usingEfProvider = false;
-
-                switch (databaseProvider.ToLowerInvariant())
-                {
-                    case "sqlserver":
-                        if (string.IsNullOrWhiteSpace(connectionString))
-                            throw new InvalidOperationException("Connection string 'DefaultConnection' is required for SQL Server.");
-                        builder.Services.AddInfrastructureEntityFrameworkSqlServer(connectionString);
-                        Log.Information("Using SQL Server provider");
-                        usingEfProvider = true;
-                        break;
-
-                    case "sqlite":
-                        if (string.IsNullOrWhiteSpace(connectionString))
-                            throw new InvalidOperationException("Connection string 'DefaultConnection' is required for SQLite.");
-                        builder.Services.AddInfrastructureEntityFrameworkSqlite(connectionString);
-                        Log.Information("Using SQLite provider with connection: {ConnectionString}", connectionString);
-                        usingEfProvider = true;
-                        break;
-
-                    default:
-                        throw new InvalidOperationException($"Unsupported database provider: {databaseProvider}");
-                }
-
-                // 4) CORS, Controllers, and other services
-                builder.Services.AddCors(options =>
-                {
-                    options.AddPolicy("AllowAngular", policy =>
-                    {
-                        policy.WithOrigins(
-                                "http://localhost:4200", "http://127.0.0.1:4200", "https://localhost:4200",
-                                "http://localhost:4210", "http://localhost:4220", "http://localhost:4230",
-                                "http://localhost:4240", "http://localhost:4250", "http://localhost:4260"
-                              )
-                              .AllowAnyHeader()
-                              .AllowAnyMethod()
-                              .AllowCredentials();
-                    });
-                });
-
-                // Add FluentValidation validators
-                builder.Services.AddValidatorsFromAssemblyContaining<Program>();
-                builder.Services.AddValidatorsFromAssembly(typeof(App.DependencyInjection).Assembly);
-
-                // Configure JWT Authentication
-                var jwtSecret = builder.Configuration["Jwt:Secret"];
-                var jwtIssuer = builder.Configuration["Jwt:Issuer"];
-                var jwtAudience = builder.Configuration["Jwt:Audience"];
-
-                if (string.IsNullOrEmpty(jwtSecret))
-                {
-                    Log.Warning("JWT Secret not configured. Using default for development.");
-                    jwtSecret = "ThisIsADevelopmentSecretKeyThatShouldBeReplacedInProduction123!";
-                }
-
-                if (string.IsNullOrEmpty(jwtIssuer))
-                {
-                    jwtIssuer = "CrudApi";
-                }
-
-                if (string.IsNullOrEmpty(jwtAudience))
-                {
-                    jwtAudience = "CrudApiUsers";
-                }
-
-                builder.Services.AddAuthentication(options =>
-                {
-                    options.DefaultAuthenticateScheme = JwtBearerDefaults.AuthenticationScheme;
-                    options.DefaultChallengeScheme = JwtBearerDefaults.AuthenticationScheme;
-                    options.DefaultScheme = JwtBearerDefaults.AuthenticationScheme;
-                })
-                .AddJwtBearer(options =>
-                {
-                    options.TokenValidationParameters = new TokenValidationParameters
-                    {
-                        ValidateIssuer = true,
-                        ValidateAudience = true,
-                        ValidateLifetime = true,
-                        ValidateIssuerSigningKey = true,
-                        ValidIssuer = jwtIssuer,
-                        ValidAudience = jwtAudience,
-                        IssuerSigningKey = new SymmetricSecurityKey(Encoding.UTF8.GetBytes(jwtSecret)),
-                        ClockSkew = TimeSpan.Zero
-                    };
-
-                    options.Events = new JwtBearerEvents
-                    {
-                        OnMessageReceived = context =>
-                        {
-                            // Allow the token to be read from cookies as well
-                            var token = context.Request.Cookies["accessToken"];
-                            if (!string.IsNullOrEmpty(token))
-                            {
-                                context.Token = token;
-                            }
-                            return Task.CompletedTask;
-                        }
-                    };
-                });
-
-                // Add authorization policies
-                builder.Services.AddAuthorization(options =>
-                {
-                    options.AddPolicy("AdminOnly", policy => policy.RequireRole("Admin"));
-                    options.AddPolicy("UserOrAdmin", policy => policy.RequireRole("User", "Admin"));
-                });
-
-                builder.Services.AddControllers()
-                    .AddJsonOptions(options =>
-                    {
-                        // Configure DateTime serialization to include UTC "Z" suffix
-                        options.JsonSerializerOptions.Converters.Add(new System.Text.Json.Serialization.JsonStringEnumConverter());
-                        // Configure property naming to camelCase
-                        options.JsonSerializerOptions.PropertyNamingPolicy = System.Text.Json.JsonNamingPolicy.CamelCase;
-                        // Add custom DateTime converters to ensure UTC "Z" suffix
-                        options.JsonSerializerOptions.Converters.Add(new UtcDateTimeConverter());
-                        options.JsonSerializerOptions.Converters.Add(new UtcNullableDateTimeConverter());
-                    });
-
-                builder.Services.AddEndpointsApiExplorer();
-
-                // Configure Swagger with JWT support
-                builder.Services.AddSwaggerGen(c =>
-                {
-                    c.SwaggerDoc("v1", new OpenApiInfo
-                    {
-                        Title = "Crud API",
-                        Version = "v1",
-                        Description = "A CRUD API with JWT authentication"
-                    });
-
-                    // Add JWT Authentication
-                    c.AddSecurityDefinition("Bearer", new OpenApiSecurityScheme
-                    {
-                        Description = "JWT Authorization header using the Bearer scheme. Enter 'Bearer' [space] and then your token in the text input below.",
-                        Name = "Authorization",
-                        In = ParameterLocation.Header,
-                        Type = SecuritySchemeType.ApiKey,
-                        Scheme = "Bearer"
-                    });
-
-                    c.AddSecurityRequirement(new OpenApiSecurityRequirement
-                    {
-                        {
-                            new OpenApiSecurityScheme
-                            {
-                                Reference = new OpenApiReference
-                                {
-                                    Type = ReferenceType.SecurityScheme,
-                                    Id = "Bearer"
-                                }
-                            },
-                            Array.Empty<string>()
-                        }
-                    });
-                });
-
-                builder.Services.AddHealthChecks();
-
-                builder.Services.AddAutoMapper(
-                    cfg => { },
-                    typeof(Program).Assembly,
-                    typeof(App.DependencyInjection).Assembly,
-                    typeof(Infrastructure.DependencyInjection).Assembly
-                );
-
-                var app = builder.Build();
-
-                // Ensure database is created for Entity Framework providers
-                if (usingEfProvider)
-                {
-                    await app.Services.EnsureDatabaseAsync();
-                    Log.Information("Database ensured successfully");
-                }
-
-                if (app.Environment.IsDevelopment())
-                {
-                    app.UseSwagger();
-                    app.UseSwaggerUI();
-                    Log.Information("Swagger UI enabled for development environment");
-                }
-
-                app.UseHttpsRedirection();
-                app.UseMiddleware<GlobalExceptionHandlingMiddleware>();
-                app.UseCors("AllowAngular");
-                app.UseAuthentication();
-                app.UseAuthorization();
-                app.MapControllers();
-                app.MapHealthChecks("/health");
-
-                Log.Information("Application configured successfully. Starting web host...");
-                await app.RunAsync();
-            }
-            catch (Exception ex)
-            {
-                Log.Fatal(ex, "Application terminated unexpectedly");
-                throw;
-            }
-            finally
-            {
-                Log.CloseAndFlush();
-            }
-        }
-    }
-}
->>>>>>> cdd96b84
+}