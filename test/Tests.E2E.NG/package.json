--- conflicted
+++ resolved
@@ -4,15 +4,6 @@
   "description": "End-to-end tests for Angular application and API",
   "scripts": {
     "test": "playwright test",
-<<<<<<< HEAD
-    "test:smoke": "TEST_CATEGORY=smoke playwright test",
-    "test:critical": "TEST_CATEGORY=critical playwright test",
-    "test:extended": "TEST_CATEGORY=extended playwright test",
-    "test:headed": "playwright test --headed",
-    "test:ui": "playwright test --ui",
-    "test:debug": "playwright test --debug",
-    "test:ci": "CI=true playwright test",
-=======
     "test:webserver": "npx cross-env API_PORT=5172 ANGULAR_PORT=4200 DATABASE_PATH=test.db API_URL=http://localhost:5172 ANGULAR_URL=http://localhost:4200 playwright test",
     "test:smoke": "npx cross-env TEST_CATEGORY=smoke API_PORT=5172 ANGULAR_PORT=4200 DATABASE_PATH=test.db API_URL=http://localhost:5172 ANGULAR_URL=http://localhost:4200 playwright test",
     "test:critical": "npx cross-env TEST_CATEGORY=critical API_PORT=5172 ANGULAR_PORT=4200 DATABASE_PATH=test.db API_URL=http://localhost:5172 ANGULAR_URL=http://localhost:4200 playwright test",
@@ -20,7 +11,7 @@
     "test:headed": "playwright test --headed",
     "test:ui": "playwright test --ui",
     "test:debug": "playwright test --debug",
->>>>>>> 69fbfe0a
+
     "report": "playwright show-report",
     "install-browsers": "playwright install",
     "clean": "rm -rf ./test-results ./playwright-report"
