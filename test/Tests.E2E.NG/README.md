--- conflicted
+++ resolved
@@ -114,13 +114,7 @@
 
 ## Development Tips
 
-<<<<<<< HEAD
-1. **Use Test Categories**: Tag tests appropriately for selective execution
-2. **Keep Tests Independent**: Each test should work in isolation
-3. **Use Helpers**: Leverage `api-helpers.ts` and `page-helpers.ts` for common operations
-4. **Monitor Performance**: Keep tests within target time limits
-5. **Debug Locally**: Use `--headed` and `--debug` modes for development
-=======
+
 1. **Use webServer config for reliability**: The webServer configuration is more reliable and simpler.
 
 2. **Keep tests independent**: Each test should work in isolation with database reset.
@@ -138,7 +132,7 @@
 2. Ensure all test commands include required environment variables
 3. Database isolation is handled automatically with unique filenames
 4. Playwright manages server lifecycle via built-in webServer feature
->>>>>>> 69fbfe0a
+
 
 ## Contributing
 
