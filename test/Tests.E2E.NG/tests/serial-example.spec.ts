--- conflicted
+++ resolved
@@ -17,42 +17,24 @@
   // Smoke tests - quick validation of core functionality (2 min total)
   test(tagTest('should load the people list page', 'smoke'), async ({ page, baseURL }) => {
     await page.goto(baseURL);
-<<<<<<< HEAD
-    await page.locator('h1:has-text("People & Roles Management System")').waitFor({ state: 'visible', timeout: 10000 });
-    
-    // Click People tab
-    const peopleTab = page.locator('button:has-text("👥 People Management")');
-    await peopleTab.click();
-    await page.locator('app-people-list').waitFor({ state: 'visible', timeout: 5000 });
-=======
     await page.waitForSelector('h1:has-text("CRUD Template Application")', { timeout: 10000 });
     
     // Click People link
     const peopleLink = page.locator('a[routerLink="/people-list"]');
     await peopleLink.click();
     await page.waitForSelector('app-people-list', { timeout: 5000 });
->>>>>>> f61e4c2e
     
     await expect(page.locator('h3')).toContainText(/People Directory/i);
   });
   
   test(tagTest('should display the add person button', 'smoke'), async ({ page, baseURL }) => {
     await page.goto(baseURL);
-<<<<<<< HEAD
-    await page.locator('h1:has-text("People & Roles Management System")').waitFor({ state: 'visible', timeout: 10000 });
-    
-    // Click People tab
-    const peopleTab = page.locator('button:has-text("👥 People Management")');
-    await peopleTab.click();
-    await page.locator('app-people-list').waitFor({ state: 'visible', timeout: 5000 });
-=======
     await page.waitForSelector('h1:has-text("CRUD Template Application")', { timeout: 10000 });
     
     // Click People link
     const peopleLink = page.locator('a[routerLink="/people-list"]');
     await peopleLink.click();
     await page.waitForSelector('app-people-list', { timeout: 5000 });
->>>>>>> f61e4c2e
     
     const addButton = page.locator('button:has-text("Add New Person")');
     await expect(addButton).toBeVisible();
@@ -61,21 +43,12 @@
   // Critical tests - essential user workflows (5 min total)
   test(tagTest('should create a new person through UI', 'critical'), async ({ page, baseURL }) => {
     await page.goto(baseURL);
-<<<<<<< HEAD
-    await page.locator('h1:has-text("People & Roles Management System")').waitFor({ state: 'visible', timeout: 10000 });
-    
-    // Click People tab
-    const peopleTab = page.locator('button:has-text("👥 People Management")');
-    await peopleTab.click();
-    await page.locator('app-people-list').waitFor({ state: 'visible', timeout: 5000 });
-=======
     await page.waitForSelector('h1:has-text("CRUD Template Application")', { timeout: 10000 });
     
     // Click People link
     const peopleLink = page.locator('a[routerLink="/people-list"]');
     await peopleLink.click();
     await page.waitForSelector('app-people-list', { timeout: 5000 });
->>>>>>> f61e4c2e
     
     // Click add button
     await page.click('button:has-text("Add New Person")');
@@ -167,10 +140,10 @@
   test(tagTest('should handle validation errors when creating person', 'extended'), async ({ page, baseURL }) => {
     await page.goto(`${baseURL}`);
     
-    // Click People tab first
-    const peopleTab = page.locator('button:has-text("👥 People Management")');
-    await peopleTab.click();
-    await page.locator('app-people-list').waitFor({ state: 'visible', timeout: 5000 });
+    // Click People link first
+    const peopleLink = page.locator('a[routerLink="/people-list"]');
+    await peopleLink.click();
+    await page.waitForSelector('app-people-list', { timeout: 5000 });
     
     // Click add button - be more specific with the selector
     await page.click('button:has-text("Add New Person")');
