import { test, expect } from './fixtures/serial-test-fixture';

/**
 * Smoke Test Suite
 * Quick validation that the application is running and core features work
 * Target: < 2 minutes total runtime
 * 
 * These tests should:
 * - Run fast
 * - Cover critical paths
 * - Fail fast if something is fundamentally broken
 * - Not require complex setup
 */

test.describe('@smoke Application Health Checks', () => {
  test('@smoke API server is running', async ({ page, apiUrl }) => {
    const response = await page.request.get(`${apiUrl}/health`);
    expect(response.ok()).toBe(true);
  });
  
  test('@smoke Angular application loads', async ({ page, baseURL }) => {
    const response = await page.goto(baseURL);
    expect(response?.ok()).toBe(true);
    
    // Check that Angular bootstrapped
    await page.waitForFunction(
      () => typeof (window as any).ng !== 'undefined',
      { timeout: 10000 }
    );
  });
  
  test('@smoke Navigation menu is visible', async ({ page, baseURL }) => {
    await page.goto(baseURL);
    
    // Wait for the app to load
<<<<<<< HEAD
    await page.locator('h1:has-text("People & Roles Management System")').waitFor({ state: 'visible', timeout: 10000 });
=======
    await page.waitForSelector('h1:has-text("CRUD Template Application")', { timeout: 10000 });
>>>>>>> f61e4c2e
    
    // Check for navigation links
    const peopleLink = page.locator('a[routerLink="/people-list"]');
    const rolesLink = page.locator('a[routerLink="/roles-list"]');
    
    await expect(peopleLink).toBeVisible();
    await expect(rolesLink).toBeVisible();
  });
});

test.describe('@smoke People Module', () => {
  test('@smoke Can navigate to people list', async ({ page, baseURL }) => {
    await page.goto(baseURL);
    
    // Wait for app to load
<<<<<<< HEAD
    await page.locator('h1:has-text("People & Roles Management System")').waitFor({ state: 'visible', timeout: 10000 });
=======
    await page.waitForSelector('h1:has-text("CRUD Template Application")', { timeout: 10000 });
>>>>>>> f61e4c2e
    
    // Click on People link
    const peopleLink = page.locator('a[routerLink="/people-list"]');
    await peopleLink.click();
    
    // Check for people list container
    await page.locator('app-people-list').waitFor({ state: 'visible', timeout: 5000 });
    const listContainer = page.locator('.people-table, app-people-list').first();
    await expect(listContainer).toBeVisible();
  });
  
  test('@smoke People API endpoint responds', async ({ page, apiUrl }) => {
    const response = await page.request.get(`${apiUrl}/api/people`);
    expect(response.ok()).toBe(true);
    
    const data = await response.json();
    expect(Array.isArray(data)).toBe(true);
  });
  
  test('@smoke Can open add person form', async ({ page, baseURL }) => {
    await page.goto(baseURL);
    
    // Wait for app to load
<<<<<<< HEAD
    await page.locator('h1:has-text("People & Roles Management System")').waitFor({ state: 'visible', timeout: 10000 });
    
    // Click on People tab
    const peopleTab = page.locator('button:has-text("👥 People Management")');
    await peopleTab.click();
    await page.locator('app-people-list').waitFor({ state: 'visible', timeout: 5000 });
    
    // Click add button
    const addButton = page.locator('button:has-text("Add New Person")');
    await expect(addButton).toBeVisible();
    await addButton.click();
=======
    await page.waitForSelector('h1:has-text("CRUD Template Application")', { timeout: 10000 });
    
    // Navigate directly to the people form page
    const peopleFormLink = page.locator('a[routerLink="/people"]');
    await peopleFormLink.click();
>>>>>>> f61e4c2e
    
    // Form should be visible
    await page.locator('app-people form').waitFor({ state: 'visible', timeout: 5000 });
    const form = page.locator('app-people form').first();
    await expect(form).toBeVisible();
    
    // Check for essential form fields
    const nameField = page.locator('input#fullName');
    await expect(nameField).toBeVisible();
  });
});

test.describe('@smoke Roles Module', () => {
  test('@smoke Can navigate to roles list', async ({ page, baseURL }) => {
    await page.goto(baseURL);
    
    // Wait for app to load
<<<<<<< HEAD
    await page.locator('h1:has-text("People & Roles Management System")').waitFor({ state: 'visible', timeout: 10000 });
=======
    await page.waitForSelector('h1:has-text("CRUD Template Application")', { timeout: 10000 });
>>>>>>> f61e4c2e
    
    // Click on Roles link
    const rolesLink = page.locator('a[routerLink="/roles-list"]');
    await rolesLink.click();
    
    // Wait for roles component to load
    await page.locator('app-roles-list').waitFor({ state: 'visible', timeout: 5000 });
    
    // Check for roles list container
    const listContainer = page.locator('.roles-table, app-roles-list').first();
    await expect(listContainer).toBeVisible();
  });
  
  test('@smoke Roles API endpoint responds', async ({ page, apiUrl }) => {
    const response = await page.request.get(`${apiUrl}/api/roles`);
    expect(response.ok()).toBe(true);
    
    const data = await response.json();
    expect(Array.isArray(data)).toBe(true);
  });
});

test.describe('@smoke Database Operations', () => {
  test('@smoke Can perform CRUD cycle', async ({ page, apiUrl }) => {
    const timestamp = Date.now();
    const testData = {
      fullName: `John Smoke Smith`,  // Use a valid name format without timestamp
      phone: '+1-555-9999'  // Use valid phone format
    };
    
    // Create
    const createResponse = await page.request.post(`${apiUrl}/api/people`, {
      data: testData
    });
    expect(createResponse.ok()).toBe(true);
    const created = await createResponse.json();
    expect(created.id).toBeTruthy();
    
    // Read
    const readResponse = await page.request.get(`${apiUrl}/api/people/${created.id}`);
    expect(readResponse.ok()).toBe(true);
    const read = await readResponse.json();
    expect(read.fullName).toBe(testData.fullName);
    
    // Update
    const updateData = { ...created, fullName: `${testData.fullName} Updated` };
    const updateResponse = await page.request.put(`${apiUrl}/api/people/${created.id}`, {
      data: updateData
    });
    expect(updateResponse.ok()).toBe(true);
    
    // Delete
    const deleteResponse = await page.request.delete(`${apiUrl}/api/people/${created.id}`);
    expect(deleteResponse.ok()).toBe(true);
    
    // Verify deletion
    const verifyResponse = await page.request.get(`${apiUrl}/api/people/${created.id}`);
    expect(verifyResponse.status()).toBe(404);
  });
});

test.describe('@smoke Error Handling', () => {
  test('@smoke API returns 404 for non-existent resource', async ({ page, apiUrl }) => {
    const response = await page.request.get(`${apiUrl}/api/people/non-existent-id-12345`);
    expect(response.status()).toBe(404);
  });
  
  test('@smoke API validates required fields', async ({ page, apiUrl }) => {
    const response = await page.request.post(`${apiUrl}/api/people`, {
      data: { /* empty object - missing required fields */ }
    });
    
    // Should return 400 Bad Request or 422 Unprocessable Entity
    expect([400, 422]).toContain(response.status());
  });
});<|MERGE_RESOLUTION|>--- conflicted
+++ resolved
@@ -33,11 +33,7 @@
     await page.goto(baseURL);
     
     // Wait for the app to load
-<<<<<<< HEAD
-    await page.locator('h1:has-text("People & Roles Management System")').waitFor({ state: 'visible', timeout: 10000 });
-=======
     await page.waitForSelector('h1:has-text("CRUD Template Application")', { timeout: 10000 });
->>>>>>> f61e4c2e
     
     // Check for navigation links
     const peopleLink = page.locator('a[routerLink="/people-list"]');
@@ -53,11 +49,7 @@
     await page.goto(baseURL);
     
     // Wait for app to load
-<<<<<<< HEAD
-    await page.locator('h1:has-text("People & Roles Management System")').waitFor({ state: 'visible', timeout: 10000 });
-=======
     await page.waitForSelector('h1:has-text("CRUD Template Application")', { timeout: 10000 });
->>>>>>> f61e4c2e
     
     // Click on People link
     const peopleLink = page.locator('a[routerLink="/people-list"]');
@@ -81,25 +73,17 @@
     await page.goto(baseURL);
     
     // Wait for app to load
-<<<<<<< HEAD
-    await page.locator('h1:has-text("People & Roles Management System")').waitFor({ state: 'visible', timeout: 10000 });
+    await page.waitForSelector('h1:has-text("CRUD Template Application")', { timeout: 10000 });
     
-    // Click on People tab
-    const peopleTab = page.locator('button:has-text("👥 People Management")');
-    await peopleTab.click();
+    // Click on People link
+    const peopleLink = page.locator('a[routerLink="/people-list"]');
+    await peopleLink.click();
     await page.locator('app-people-list').waitFor({ state: 'visible', timeout: 5000 });
     
     // Click add button
     const addButton = page.locator('button:has-text("Add New Person")');
     await expect(addButton).toBeVisible();
     await addButton.click();
-=======
-    await page.waitForSelector('h1:has-text("CRUD Template Application")', { timeout: 10000 });
-    
-    // Navigate directly to the people form page
-    const peopleFormLink = page.locator('a[routerLink="/people"]');
-    await peopleFormLink.click();
->>>>>>> f61e4c2e
     
     // Form should be visible
     await page.locator('app-people form').waitFor({ state: 'visible', timeout: 5000 });
@@ -117,11 +101,7 @@
     await page.goto(baseURL);
     
     // Wait for app to load
-<<<<<<< HEAD
-    await page.locator('h1:has-text("People & Roles Management System")').waitFor({ state: 'visible', timeout: 10000 });
-=======
     await page.waitForSelector('h1:has-text("CRUD Template Application")', { timeout: 10000 });
->>>>>>> f61e4c2e
     
     // Click on Roles link
     const rolesLink = page.locator('a[routerLink="/roles-list"]');
