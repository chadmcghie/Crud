<<<<<<< HEAD
using FluentAssertions;
using Infrastructure.Resilience;
using Microsoft.Extensions.Logging;
using Moq;
using Polly.CircuitBreaker;
using Xunit;
=======
using Infrastructure.Resilience;
using Microsoft.Extensions.Logging;
using Moq;
using Xunit;
using FluentAssertions;
using Polly.CircuitBreaker;
>>>>>>> d02fe3cd

namespace Tests.Unit.Backend.Infrastructure;

/// <summary>
/// Tests for Polly resilience policies to ensure retry and circuit breaker patterns work as expected.
/// </summary>
public class PollyResilienceTests
{
    private readonly Mock<ILogger> _mockLogger = new();

    [Fact]
    public async Task GetDatabaseRetryPolicy_ShouldRetryOnTransientErrors()
    {
        // Arrange
        var policy = PollyPolicies.GetDatabaseRetryPolicy(_mockLogger.Object);
        var attemptCount = 0;

        // Act & Assert
        var exception = await Assert.ThrowsAsync<InvalidOperationException>(async () =>
        {
            await policy.ExecuteAsync(async () =>
            {
                attemptCount++;
                await Task.Delay(1); // Make it actually async
                throw new InvalidOperationException("timeout"); // Transient error that should trigger retry
            });
        });

        // Should have attempted 4 times (1 initial + 3 retries) before giving up
        attemptCount.Should().Be(4);
    }

    [Fact]
    public async Task GetDatabaseRetryPolicy_ShouldSucceedAfterRetry()
    {
        // Arrange
        var policy = PollyPolicies.GetDatabaseRetryPolicy(_mockLogger.Object);
        var attemptCount = 0;

        // Act
        await policy.ExecuteAsync(async () =>
        {
            attemptCount++;
            if (attemptCount == 1) // Fail first attempt only
            {
                throw new InvalidOperationException("deadlock"); // Transient error
            }
            await Task.Delay(1); // Make it actually async
            return;
        });

        // Assert
        attemptCount.Should().Be(2); // Should succeed on second attempt
    }

    [Fact]
    public async Task GetDatabaseCircuitBreakerPolicy_ShouldOpenAfterConsecutiveFailures()
    {
        // Arrange
        var policy = PollyPolicies.GetDatabaseCircuitBreakerPolicy(_mockLogger.Object);
        var attemptCount = 0;

        // Act & Assert - First 5 calls should fail and open the circuit
        for (int i = 0; i < 5; i++)
        {
            await Assert.ThrowsAsync<InvalidOperationException>(async () =>
            {
                await policy.ExecuteAsync(async () =>
                {
                    attemptCount++;
                    await Task.Delay(1); // Make it actually async
                    throw new InvalidOperationException("Database error");
                });
            });
        }

        // Next call should fail with BrokenCircuitException (circuit is open)
        await Assert.ThrowsAsync<BrokenCircuitException>(async () =>
        {
            await policy.ExecuteAsync(async () =>
            {
                attemptCount++;
                await Task.Delay(1); // Make it actually async
                return;
            });
        });

        // Circuit breaker opened after 5 failures, so 6th call didn't execute
        attemptCount.Should().Be(5);
    }

    [Fact]
    public async Task GetCombinedDatabasePolicy_ShouldApplyBothRetryAndCircuitBreaker()
    {
        // Arrange
        var policy = PollyPolicies.GetCombinedDatabasePolicy(_mockLogger.Object);
        var attemptCount = 0;

        // Act & Assert
        var exception = await Assert.ThrowsAsync<InvalidOperationException>(async () =>
        {
            await policy.ExecuteAsync(async () =>
            {
                attemptCount++;
                await Task.Delay(1); // Make it actually async
                throw new InvalidOperationException("connection"); // Transient error
            });
        });

        // Should have retried 3 times (1 initial + 3 retries) before failing
        attemptCount.Should().Be(4);
        exception.Message.Should().Contain("connection");
    }

    [Fact]
    public async Task GetTestRetryPolicy_ShouldUseFasterRetries()
    {
        // Arrange
        var policy = PollyPolicies.GetTestRetryPolicy(_mockLogger.Object);
        var attemptCount = 0;
        var startTime = DateTime.UtcNow;

        // Act & Assert
        await Assert.ThrowsAsync<InvalidOperationException>(async () =>
        {
            await policy.ExecuteAsync(async () =>
            {
                attemptCount++;
                await Task.Delay(1); // Make it actually async
                throw new InvalidOperationException("Test error");
            });
        });

        var endTime = DateTime.UtcNow;
        var duration = endTime - startTime;

        // Test policy should retry 5 times with faster intervals
        attemptCount.Should().Be(6); // 1 initial + 5 retries
<<<<<<< HEAD

=======
        
>>>>>>> d02fe3cd
        // Should complete faster than database policy due to shorter delays
        // (200ms * 1 + 200ms * 2 + 200ms * 3 + 200ms * 4 + 200ms * 5) = 3000ms + some overhead
        duration.TotalMilliseconds.Should().BeLessThan(5000); // Allow some buffer for test execution
    }

    [Theory]
    [InlineData("timeout")]
<<<<<<< HEAD
    [InlineData("deadlock")]
=======
    [InlineData("deadlock")]  
>>>>>>> d02fe3cd
    [InlineData("connection")]
    [InlineData("transient")]
    [InlineData("busy")]
    [InlineData("locked")]
    public async Task GetDatabaseRetryPolicy_ShouldRetryForKnownTransientErrors(string errorMessage)
    {
        // Arrange
        var policy = PollyPolicies.GetDatabaseRetryPolicy(_mockLogger.Object);
        var attemptCount = 0;

        // Act & Assert
        await Assert.ThrowsAsync<InvalidOperationException>(async () =>
        {
            await policy.ExecuteAsync(async () =>
            {
                attemptCount++;
                await Task.Delay(1); // Make it actually async
                throw new InvalidOperationException(errorMessage);
            });
        });

        // Should retry for all known transient error messages
        attemptCount.Should().BeGreaterThan(1);
    }

    [Fact]
    public async Task DatabaseResilienceExtensions_SaveChangesWithRetryAsync_ShouldWorkWithDbContext()
    {
        // This test demonstrates that the extension methods exist and can be called
        // Note: We can't easily test the actual DbContext retry behavior without a real database
        // but we can verify the methods exist and are accessible
<<<<<<< HEAD

        // Arrange
        var policy = PollyPolicies.GetDatabaseRetryPolicy(_mockLogger.Object);

        // Act & Assert - Just verify the policy can be created and configured
        policy.Should().NotBeNull();

=======
        
        // Arrange
        var policy = PollyPolicies.GetDatabaseRetryPolicy(_mockLogger.Object);
        
        // Act & Assert - Just verify the policy can be created and configured
        policy.Should().NotBeNull();
        
>>>>>>> d02fe3cd
        // Note: The real test is in integration tests where these methods are actually used
        // with real DbContext instances in the repositories
    }

    [Fact]
    public void GetDatabaseTimeoutPolicy_ShouldReturnValidPolicy()
    {
        // Arrange & Act
        var policy = PollyPolicies.GetDatabaseTimeoutPolicy(_mockLogger.Object);
<<<<<<< HEAD

=======
        
>>>>>>> d02fe3cd
        // Assert
        policy.Should().NotBeNull();
    }

<<<<<<< HEAD
    [Fact]
=======
    [Fact] 
>>>>>>> d02fe3cd
    public void GetHttpTimeoutPolicy_ShouldReturnValidPolicy()
    {
        // Arrange
        var mockServiceProvider = new Mock<IServiceProvider>();
        var mockHttpLogger = new Mock<ILogger<HttpMessageHandler>>();
        mockServiceProvider.Setup(sp => sp.GetService(typeof(ILogger<HttpMessageHandler>)))
                          .Returns(mockHttpLogger.Object);
<<<<<<< HEAD

        // Act
        var policy = PollyPolicies.GetHttpTimeoutPolicy(mockServiceProvider.Object);

=======
        
        // Act
        var policy = PollyPolicies.GetHttpTimeoutPolicy(mockServiceProvider.Object);
        
>>>>>>> d02fe3cd
        // Assert
        policy.Should().NotBeNull();
    }

    [Fact]
    public void GetDatabaseBulkheadPolicy_ShouldReturnValidPolicy()
    {
        // Arrange & Act
        var policy = PollyPolicies.GetDatabaseBulkheadPolicy(_mockLogger.Object);
<<<<<<< HEAD

=======
        
>>>>>>> d02fe3cd
        // Assert
        policy.Should().NotBeNull();
    }

    [Fact]
    public void GetComprehensiveDatabasePolicy_ShouldCombineAllPolicies()
    {
        // Arrange & Act
        var policy = PollyPolicies.GetComprehensiveDatabasePolicy(_mockLogger.Object);
<<<<<<< HEAD

=======
        
>>>>>>> d02fe3cd
        // Assert
        policy.Should().NotBeNull();
        // This policy combines timeout, retry, and circuit breaker
    }

    [Fact]
    public void GetComprehensiveHttpPolicy_ShouldCombineAllHttpPolicies()
    {
        // Arrange
        var mockServiceProvider = new Mock<IServiceProvider>();
        var mockHttpLogger = new Mock<ILogger<HttpMessageHandler>>();
        mockServiceProvider.Setup(sp => sp.GetService(typeof(ILogger<HttpMessageHandler>)))
                          .Returns(mockHttpLogger.Object);
<<<<<<< HEAD

        // Act
        var policy = PollyPolicies.GetComprehensiveHttpPolicy(mockServiceProvider.Object);

=======
        
        // Act
        var policy = PollyPolicies.GetComprehensiveHttpPolicy(mockServiceProvider.Object);
        
>>>>>>> d02fe3cd
        // Assert
        policy.Should().NotBeNull();
        // This policy combines timeout, retry, and circuit breaker for HTTP
    }
}<|MERGE_RESOLUTION|>--- conflicted
+++ resolved
@@ -1,18 +1,9 @@
-<<<<<<< HEAD
-using FluentAssertions;
-using Infrastructure.Resilience;
-using Microsoft.Extensions.Logging;
-using Moq;
-using Polly.CircuitBreaker;
-using Xunit;
-=======
 using Infrastructure.Resilience;
 using Microsoft.Extensions.Logging;
 using Moq;
 using Xunit;
 using FluentAssertions;
 using Polly.CircuitBreaker;
->>>>>>> d02fe3cd
 
 namespace Tests.Unit.Backend.Infrastructure;
 
@@ -151,11 +142,7 @@
 
         // Test policy should retry 5 times with faster intervals
         attemptCount.Should().Be(6); // 1 initial + 5 retries
-<<<<<<< HEAD
-
-=======
-        
->>>>>>> d02fe3cd
+        
         // Should complete faster than database policy due to shorter delays
         // (200ms * 1 + 200ms * 2 + 200ms * 3 + 200ms * 4 + 200ms * 5) = 3000ms + some overhead
         duration.TotalMilliseconds.Should().BeLessThan(5000); // Allow some buffer for test execution
@@ -163,11 +150,7 @@
 
     [Theory]
     [InlineData("timeout")]
-<<<<<<< HEAD
-    [InlineData("deadlock")]
-=======
     [InlineData("deadlock")]  
->>>>>>> d02fe3cd
     [InlineData("connection")]
     [InlineData("transient")]
     [InlineData("busy")]
@@ -199,23 +182,13 @@
         // This test demonstrates that the extension methods exist and can be called
         // Note: We can't easily test the actual DbContext retry behavior without a real database
         // but we can verify the methods exist and are accessible
-<<<<<<< HEAD
-
-        // Arrange
-        var policy = PollyPolicies.GetDatabaseRetryPolicy(_mockLogger.Object);
-
+        
+        // Arrange
+        var policy = PollyPolicies.GetDatabaseRetryPolicy(_mockLogger.Object);
+        
         // Act & Assert - Just verify the policy can be created and configured
         policy.Should().NotBeNull();
-
-=======
-        
-        // Arrange
-        var policy = PollyPolicies.GetDatabaseRetryPolicy(_mockLogger.Object);
-        
-        // Act & Assert - Just verify the policy can be created and configured
-        policy.Should().NotBeNull();
-        
->>>>>>> d02fe3cd
+        
         // Note: The real test is in integration tests where these methods are actually used
         // with real DbContext instances in the repositories
     }
@@ -225,20 +198,12 @@
     {
         // Arrange & Act
         var policy = PollyPolicies.GetDatabaseTimeoutPolicy(_mockLogger.Object);
-<<<<<<< HEAD
-
-=======
-        
->>>>>>> d02fe3cd
-        // Assert
-        policy.Should().NotBeNull();
-    }
-
-<<<<<<< HEAD
-    [Fact]
-=======
+        
+        // Assert
+        policy.Should().NotBeNull();
+    }
+
     [Fact] 
->>>>>>> d02fe3cd
     public void GetHttpTimeoutPolicy_ShouldReturnValidPolicy()
     {
         // Arrange
@@ -246,17 +211,10 @@
         var mockHttpLogger = new Mock<ILogger<HttpMessageHandler>>();
         mockServiceProvider.Setup(sp => sp.GetService(typeof(ILogger<HttpMessageHandler>)))
                           .Returns(mockHttpLogger.Object);
-<<<<<<< HEAD
-
+        
         // Act
         var policy = PollyPolicies.GetHttpTimeoutPolicy(mockServiceProvider.Object);
-
-=======
-        
-        // Act
-        var policy = PollyPolicies.GetHttpTimeoutPolicy(mockServiceProvider.Object);
-        
->>>>>>> d02fe3cd
+        
         // Assert
         policy.Should().NotBeNull();
     }
@@ -266,11 +224,7 @@
     {
         // Arrange & Act
         var policy = PollyPolicies.GetDatabaseBulkheadPolicy(_mockLogger.Object);
-<<<<<<< HEAD
-
-=======
-        
->>>>>>> d02fe3cd
+        
         // Assert
         policy.Should().NotBeNull();
     }
@@ -280,11 +234,7 @@
     {
         // Arrange & Act
         var policy = PollyPolicies.GetComprehensiveDatabasePolicy(_mockLogger.Object);
-<<<<<<< HEAD
-
-=======
-        
->>>>>>> d02fe3cd
+        
         // Assert
         policy.Should().NotBeNull();
         // This policy combines timeout, retry, and circuit breaker
@@ -298,17 +248,10 @@
         var mockHttpLogger = new Mock<ILogger<HttpMessageHandler>>();
         mockServiceProvider.Setup(sp => sp.GetService(typeof(ILogger<HttpMessageHandler>)))
                           .Returns(mockHttpLogger.Object);
-<<<<<<< HEAD
-
+        
         // Act
         var policy = PollyPolicies.GetComprehensiveHttpPolicy(mockServiceProvider.Object);
-
-=======
-        
-        // Act
-        var policy = PollyPolicies.GetComprehensiveHttpPolicy(mockServiceProvider.Object);
-        
->>>>>>> d02fe3cd
+        
         // Assert
         policy.Should().NotBeNull();
         // This policy combines timeout, retry, and circuit breaker for HTTP
