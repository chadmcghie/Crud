{
  "permissions": {
    "allow": [
      "Bash(git fetch:*)",
      "Bash(git merge:*)",
      "Bash(git checkout:*)",
      "Bash(git add:*)",
      "Bash(git commit:*)",
      "Bash(git push:*)",
      "Bash(dotnet test:*)",
      "Bash(dotnet build:*)",
      "Bash(npm test:*)",
      "Bash(npx playwright test:*)",
      "Bash(curl:*)",
      "Bash(lsof:*)",
      "Bash(kill:*)",
      "Bash(chmod:*)",
      "Bash(npm run test:fast:*)",
      "Bash(npm run prebuild:*)",
      "Bash(npm run test:single:*)",
      "Bash(npm run test:stable:*)",
<<<<<<< HEAD
      "Bash(npm run lint)"
=======
      "WebFetch(domain:github.com)",
      "Bash(dotnet run:*)",
      "Bash(node:*)"
>>>>>>> 60aed2fc
    ],
    "deny": [],
    "ask": [],
    "additionalDirectories": [
      "/private/tmp"
    ]
  }
}<|MERGE_RESOLUTION|>--- conflicted
+++ resolved
@@ -19,13 +19,10 @@
       "Bash(npm run prebuild:*)",
       "Bash(npm run test:single:*)",
       "Bash(npm run test:stable:*)",
-<<<<<<< HEAD
-      "Bash(npm run lint)"
-=======
+      "Bash(npm run lint)",
       "WebFetch(domain:github.com)",
       "Bash(dotnet run:*)",
       "Bash(node:*)"
->>>>>>> 60aed2fc
     ],
     "deny": [],
     "ask": [],
