--- conflicted
+++ resolved
@@ -7,9 +7,9 @@
       "Bash(git add:*)",
       "Bash(git commit:*)",
       "Bash(git push:*)",
-<<<<<<< HEAD
       "Bash(dotnet test:*)",
       "Bash(dotnet build:*)",
+      "Bash(dotnet restore:*)",
       "Bash(npm test:*)",
       "Bash(npx playwright test:*)",
       "Bash(curl:*)",
@@ -29,14 +29,8 @@
       "Bash(npm run test:integration:*)",
       "Bash(git rm:*)",
       "Bash(dotnet add package:*)",
-      "Bash(npm run test:improved:*)"
-=======
-      "Bash(mkdir:*)",
-      "Bash(dotnet restore:*)",
-      "Bash(dotnet build:*)",
-      "Bash(find:*)",
-      "Bash(dotnet test:*)"
->>>>>>> e5a767d3
+      "Bash(npm run test:improved:*)",
+      "Bash(mkdir:*)"
     ],
     "deny": [],
     "ask": [],
